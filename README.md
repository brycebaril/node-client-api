# MarkLogic Client API for Node.js

The MarkLogic Client API for Node.js provides access to the MarkLogic database
from Node.js.

## Status

This branch provides the work in progress for the Early Access Release 3 of the MarkLogic Node.js API.

## Getting started

Please register at the MarkLogic Early Access website and then follow the tutorial instructions:

http://ea.marklogic.com/features/node-js-client-api/

The instructions describe:

* installing the MarkLogic database and setting up an admin user
* cloning this repository to set up the API
* working through some initial examples to get familiar with the API

<<<<<<< HEAD
For more detail about the API, use the documentation login from the Early Access
to view the reference documentation:

http://docs-ea.marklogic.com/jsdoc/index.html

After installing the dependencies including gulp, you can also build the documentation
locally from the root directory of the marklogic package:
=======
For more detail about the API, use the documentation login from the Early Access to view
the reference documentation:

http://docs-ea.marklogic.com/jsdoc/index.html

After installing the dependencies including gulp, you can also build the documentation locally
from the root directory of the marklogic package:
>>>>>>> 33d340eb

    gulp doc

The documentation should be produced in the doc subdirectory.

### Example setup

To set up the REST users for the examples, execute the following
command in the root directory for the marklogic package:

    node etc/users-setup.js

Then, load the sample data:

    node examples/before-load.js

You can then execute any of the examples in the examples
subdirectory from the root directory for the marklogic package.

### Test setup and teardown

To set up the test database and REST server, execute the following
command in the root directory for the marklogic package:

    node etc/test-setup.js

To tear down the test database and REST server, execute

    node etc/test-teardown.js

### Capabilities added to the Node.js Client API in Early Access 3

* quick path for simple CRUD and query on the database client
* values and tuples requests
* server-side transforms on query response summary and result documents in slice() clause
* snippets including custom snippets in slice() clause
* extract from result documents (projection)
* resource service CRUD and invocation
* graph CRUD and SPARQL query
* bitemporal document CRUD and query
* specifying the database when creating a database client
* server-side eval and invoke
* search suggest

### Capabilities of the Node.js Client API in Early Access 2

* createDatabaseClient() including HTTPS
* documents.query()
    * queryBuilder.where() including structured query builder
    * queryBuilder.byExample() for QBE (Query By Example)
    * queryBuilder.parsedFrom() for string query
    * queryBuilder.orderBy()
    * queryBuilder.calculate()
    * queryBuilder.slice()
    * queryBuilder.withOptions()
    * queryBuilder.parsedFrom()
    * queryBuilder.copyFrom()
* documents.check()
* documents.remove()
* documents.read()
* documents.createReadStream()
* documents.write()
* documents.createWriteStream()
* documents.removeAll()
* documents.patch()
* transactions.open()
* transactions.read()
* transactions.commit()
* transactions.rollback()
* config.transforms.list()
* config.transforms.read()
* config.transforms.remove()
* config.transforms.write()
* config.properties.read()
* config.properties.write()
* config.extlibs.list()
* config.extlibs.read()
* config.extlibs.remove()
* config.extlibs.write()
* optimistic locking

### Limitations in Early Access 3

The MarkLogic Node.js Client API has not yet undergone performance or
stress testing.  The API should not be used in production in EA3.  The
interface may change before the initial release.

## Support

The MarkLogic Node.js Client API is maintained by MarkLogic Engineering.
It is designed for use in production applications with MarkLogic Server.
Everyone is encouraged to file bug reports, feature requests, and pull
requests through GitHub. This input is critical and will be carefully
considered, but we can’t promise a specific resolution or timeframe for
any request. In addition, MarkLogic provides technical support
for [release tags](https://github.com/marklogic/node-client-api/releases)
of the Node Client API to licensed customers under the terms outlined
in the [Support Handbook](http://www.marklogic.com/files/Mark_Logic_Support_Handbook.pdf).
For more information or to sign up for support, visit [help.marklogic.com](help.marklogic.com).<|MERGE_RESOLUTION|>--- conflicted
+++ resolved
@@ -19,15 +19,6 @@
 * cloning this repository to set up the API
 * working through some initial examples to get familiar with the API
 
-<<<<<<< HEAD
-For more detail about the API, use the documentation login from the Early Access
-to view the reference documentation:
-
-http://docs-ea.marklogic.com/jsdoc/index.html
-
-After installing the dependencies including gulp, you can also build the documentation
-locally from the root directory of the marklogic package:
-=======
 For more detail about the API, use the documentation login from the Early Access to view
 the reference documentation:
 
@@ -35,7 +26,6 @@
 
 After installing the dependencies including gulp, you can also build the documentation locally
 from the root directory of the marklogic package:
->>>>>>> 33d340eb
 
     gulp doc
 
