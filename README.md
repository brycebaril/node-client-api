# MarkLogic Node.js Client API

The MarkLogic Node.js Client API provides access to the MarkLogic database
from Node.js applications.

## Features

* Writing, reading, patching, and deleting documents in JSON, XML, text, or binary formats
* Querying over documents including parsing string queries, extracting properties, and calculating facets
* Projecting tuples (like table rows) out of documents
* Single transactions and multi-statement transactions for database changes
* Writing, reading, and deleting graphs and executing SPARQL queries over graphs
* Extending the built-in services or evaluating or invoking your own JavaScript or XQuery on the server
* Basic, digest, certificate, Kerberos, and SAML authentication
* Import libraries as JavaScript mjs modules
* Data Services First - MarkLogic's support for microservices
* Optic query DSL, document matching, relevance, multiple groups
* Generate query based views, redaction on rows
* Data Movement SDK - move large amounts of data into, out of, or within a MarkLogic cluster

## Getting Started

You can install the marklogic package as a dependency for your Node.js project
using [npm](https://www.npmjs.com/package/marklogic):

```
npm install marklogic --save
```

For Windows OS please use the below for Node Client 2.9.1:
```
npm install marklogic --save --ignore-scripts
```

With the marklogic package installed, the following inserts two documents in a
collection into the Documents database using MarkLogic's built-in REST server
at port 8000:

```javascript
const marklogic = require('marklogic');

const db = marklogic.createDatabaseClient({
  host:     'localhost',
  port:     '8000',
  database: 'Documents',
  user:     'admin',
  password: 'admin',
  authType: 'DIGEST'
});

// For MarkLogic Cloud
const db = marklogic.createDatabaseClient({
    apiKey:   'changeme',
    host:     'example.beta.marklogic.com',
    authType: 'cloud',
<<<<<<< HEAD
    // basePath is optional.
    basePath: '/marklogic/test',
    // accessTokenDuration (in seconds) is optional and can be used to customize the expiration of the access token.
    accessTokenDuration: 10
=======
    basePath: '/marklogic/test'
>>>>>>> 69695120
});

db.createCollection(
  '/books',
  {author: 'Beryl Markham', ...},
  {author: 'WG Sebald',     ...}
  )
.result(function(response) {
    console.log(JSON.stringify(response, null, 2));
  }, function (error) {
    console.log(JSON.stringify(error, null, 2));
  });
```

### Resources

* [Node.js Client API Documentation](https://docs.marklogic.com/jsdoc/index.html)
* [Feature Overview of the Node.js Client API](http://developer.marklogic.com/features/node-client-api)
* [The Node.js Client API in 5 Minutes](https://developer.marklogic.com/learn/node-in-5-minutes)
* [Node.js Application Developer's Guide](http://docs.marklogic.com/guide/node-dev)
* [MarkLogic Training for the Node.js Client API](http://www.marklogic.com/training-courses/developing-marklogic-applications-i-node-js/)
* [MarkLogic On-Demand Courses for Node.js](https://mlu.marklogic.com/ondemand/index.xqy?q=Series%3A%22Node.js%22)

### Code Examples

The Node.js Client API ships with code examples to supplement the examples
in the online resources. To run the examples, follow the instructions here:

    examples/1readme.txt

### Generating Documentation Locally

After installing the project dependencies (including the [gulp](http://gulpjs.com/)
build system), you can build the reference documentation locally from the root
directory of the marklogic package:

    npm run doc

The documentation is generated in a doc subdirectory. The documentation can also be
accessed online [here](https://docs.marklogic.com/jsdoc/index.html).

### Running Tests

To set up the database and REST server for tests, execute the following
command from the root directory for the marklogic package:

    npm run test:setup

After setup, you can run tests for the Node.js Client API with the following
command:

    npm test

To tear down the test database and REST server, execute the following:

    npm run test:teardown

## Support

The MarkLogic Node.js Client API is maintained by MarkLogic Engineering.
It is designed for use in production applications with MarkLogic Server.
Everyone is encouraged to file bug reports, feature requests, and pull
requests through GitHub. This input is critical and will be carefully
considered, but we can’t promise a specific resolution or timeframe for
any request. In addition, MarkLogic provides technical support
for [release tags](https://github.com/marklogic/node-client-api/releases)
of the Node.js Client API to licensed customers under the terms outlined
in the [Support Handbook](http://www.marklogic.com/files/Mark_Logic_Support_Handbook.pdf).
For more information or to sign up for support,
visit [help.marklogic.com](http://help.marklogic.com).<|MERGE_RESOLUTION|>--- conflicted
+++ resolved
@@ -53,14 +53,11 @@
     apiKey:   'changeme',
     host:     'example.beta.marklogic.com',
     authType: 'cloud',
-<<<<<<< HEAD
+
     // basePath is optional.
     basePath: '/marklogic/test',
     // accessTokenDuration (in seconds) is optional and can be used to customize the expiration of the access token.
     accessTokenDuration: 10
-=======
-    basePath: '/marklogic/test'
->>>>>>> 69695120
 });
 
 db.createCollection(
