--- conflicted
+++ resolved
@@ -3,11 +3,7 @@
   "name": "marklogic",
   "description": "The official MarkLogic Node.js client API.",
   "homepage": "https://github.com/marklogic/node-client-api",
-<<<<<<< HEAD
   "version": "3.2.0",
-=======
-  "version": "3.1.0",
->>>>>>> 69695120
   "license": "Apache-2.0",
   "main": "./lib/marklogic.js",
   "scripts": {
@@ -81,19 +77,11 @@
     "glob-parent": "6.0.2",
     "nanoid": "3.1.31",
     "simple-get": "4.0.1",
-<<<<<<< HEAD
     "minimatch": "5.1.0",
     "semver": "7.5.3"
   },
   "overrides": {
     "jsdoc": "4.0.0",
     "sanitize-html": "2.11.0"
-=======
-    "minimatch": "5.1.0"
-  },
-  "overrides": {
-    "jsdoc": "4.0.0",
-    "sanitize-html": "2.10.0"
->>>>>>> 69695120
   }
 }