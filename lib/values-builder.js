/*
 * Copyright 2014-2017 MarkLogic Corporation
 *
 * Licensed under the Apache License, Version 2.0 (the "License");
 * you may not use this file except in compliance with the License.
 * You may obtain a copy of the License at
 *
 *    http://www.apache.org/licenses/LICENSE-2.0
 *
 * Unless required by applicable law or agreed to in writing, software
 * distributed under the License is distributed on an "AS IS" BASIS,
 * WITHOUT WARRANTIES OR CONDITIONS OF ANY KIND, either express or implied.
 * See the License for the specific language governing permissions and
 * limitations under the License.
 */
'use strict';
var deepcopy = require('deepcopy');


var mlutil = require('./mlutil.js');
var qb     = require('./query-builder.js').builder;

/**
 * A source of datatyped values from a JSON property,
 * XML element or attribute, field, or path range or
 * geospatial index or from the collection or uri index.
 * @typedef {object} valuesBuilder.DatatypedValuesIndex
 */

/**
 * An object representing the result of building a query using
 * the helper functions of a {@link valuesBuilder}.  You must call
 * the {@link valuesBuilder#fromIndexes} function to create the initial
 * BuiltQuery for the values query before calling the functions
 * to specify the other clauses of the built query.
 * @namespace valuesBuilder.BuiltQuery
 */

/**
 * A helper for building the definition of a values query, which projects
 * tuples (aka rows) of values out of documents. The helper is created by
 * the {@link module:marklogic.valuesBuilder} function. You must call
 * the {@link valuesBuilder#fromIndexes} function to supply the required
 * clause of the values query before calling the
 * {@link valuesBuilder.BuiltQuery#where},
 * {@link valuesBuilder.BuiltQuery#aggregates},
 * {@link valuesBuilder.BuiltQuery#slice}, or
 * {@link valuesBuilder.BuiltQuery#withOptions}
 * functions to specify the optional clauses of the built query.
 * @namespace valuesBuilder
 * @borrows queryBuilder#and                as valuesBuilder#and
 * @borrows queryBuilder#andNot             as valuesBuilder#andNot
 * @borrows queryBuilder#attribute          as valuesBuilder#attribute
 * @borrows queryBuilder#boost              as valuesBuilder#boost
 * @borrows queryBuilder#box                as valuesBuilder#box
 * @borrows queryBuilder#circle             as valuesBuilder#circle
 * @borrows queryBuilder#collection         as valuesBuilder#collection
 * @borrows queryBuilder#datatype           as valuesBuilder#datatype
 * @borrows queryBuilder#directory          as valuesBuilder#directory
 * @borrows queryBuilder#document           as valuesBuilder#document
 * @borrows queryBuilder#documentFragment   as valuesBuilder#documentFragment
 * @borrows queryBuilder#element            as valuesBuilder#element
 * @borrows queryBuilder#field              as valuesBuilder#field
 * @borrows queryBuilder#fragmentScope      as valuesBuilder#fragmentScope
 * @borrows queryBuilder#geoAttributePair   as valuesBuilder#geoAttributePair
 * @borrows queryBuilder#geoElement         as valuesBuilder#geoElement
 * @borrows queryBuilder#geoElementPair     as valuesBuilder#geoElementPair
 * @borrows queryBuilder#geoPath            as valuesBuilder#geoPath
 * @borrows queryBuilder#geoProperty        as valuesBuilder#geoProperty
 * @borrows queryBuilder#geoPropertyPair    as valuesBuilder#geoPropertyPair
<<<<<<< HEAD
 * @borrows queryBuilder#geoOption          as valuesBuilder#geoOption
 * @borrows queryBuilder#geospatial         as valuesBuilder#geospatial
=======
 * @borrows queryBuilder#geoOptions         as valuesBuilder#geoOptions
>>>>>>> 08c016b9
 * @borrows queryBuilder#heatmap            as valuesBuilder#heatmap
 * @borrows queryBuilder#latlon             as valuesBuilder#latlon
 * @borrows queryBuilder#locksFragment      as valuesBuilder#locksFragment
 * @borrows queryBuilder#lsqtQuery          as valuesBuilder#lsqtQuery
 * @borrows queryBuilder#near               as valuesBuilder#near
 * @borrows queryBuilder#not                as valuesBuilder#not
 * @borrows queryBuilder#notIn              as valuesBuilder#notIn
 * @borrows queryBuilder#pathIndex          as valuesBuilder#pathIndex
 * @borrows queryBuilder#period             as valuesBuilder#period
 * @borrows queryBuilder#periodCompare      as valuesBuilder#periodCompare
 * @borrows queryBuilder#periodRange        as valuesBuilder#periodRange
 * @borrows queryBuilder#point              as valuesBuilder#point
 * @borrows queryBuilder#polygon            as valuesBuilder#polygon
 * @borrows queryBuilder#properties         as valuesBuilder#properties
 * @borrows queryBuilder#property           as valuesBuilder#property
 * @borrows queryBuilder#qname              as valuesBuilder#qname
 * @borrows queryBuilder#or                 as valuesBuilder#or
 * @borrows queryBuilder#ordered            as valuesBuilder#ordered
 * @borrows queryBuilder#range              as valuesBuilder#range
 * @borrows queryBuilder#rangeOptions       as valuesBuilder#rangeOptions
 * @borrows queryBuilder#scope              as valuesBuilder#scope
 * @borrows queryBuilder#southWestNorthEast as valuesBuilder#southWestNorthEast
 * @borrows queryBuilder#temporalOptions    as valuesBuilder#temporalOptions
 * @borrows queryBuilder#term               as valuesBuilder#term
 * @borrows queryBuilder#termOptions        as valuesBuilder#termOptions
 * @borrows queryBuilder#transform          as valuesBuilder#transform
 * @borrows queryBuilder#value              as valuesBuilder#value
 * @borrows queryBuilder#weight             as valuesBuilder#weight
 * @borrows queryBuilder#word               as valuesBuilder#word
 */

function ValueBuilder() {
  if (!(this instanceof ValueBuilder)) {
    return new ValueBuilder();
  }
}

/**
 * Specifies the range or geospatial indexes or collection or uri lexicons
 * from which to project columns in the response for the values query.
 * The response has a tuple (aka row) for each co-occurrence of these indexes
 * in the documents selected by the where clause.
 * This function must be called on the values builder.
 * @method valuesBuilder#fromIndexes
 * @param {string|valuesBuilder.DatatypedValuesIndex} indexes - a list
 * of parameters or array specifying the JSON properties, XML elements or attributes,
 * fields, or paths providing the range or geospatial indexes or the return value
 * from the collection() or uri() helper functions to specify those lexicons.
 * @returns {valuesBuilder.BuiltQuery} a built query
 */
function valuesFromIndexes() {
  /*jshint validthis:true */
  var self = (this instanceof ValueBuilder) ? this : new ValueBuilder();

  var args = mlutil.asArray.apply(null, arguments);
  var argLen = args.length;

  var isRangeIndex = {
    'element':       true,
    'field':         true,
    'json-property': true,
    'path-index':    true
  };
  var isGeoLocationIndex = {
    'geo-attr-pair':          true,
    'geo-elem':               true,
    'geo-elem-pair':          true,
    'geo-json-property':      true,
    'geo-json-property-pair': true,
    'geo-path':               true
  };

  var arg      = null;
  var firstKey = null;
  var range    = null;
  for (var i=0; i < argLen; i++) {
    arg = args[i];
    if (typeof arg === 'string' || arg instanceof String) {
      args[i] = {range: qb.property(arg)};
      continue;
    }
    firstKey = Object.keys(arg)[0];
    if (isRangeIndex[firstKey]) {
      args[i] = {range: arg};
      continue;
    }
    range = arg.range;
    if (range != null) {
      args[i] = {range: range};
    }
    if (isGeoLocationIndex[firstKey]) {
      args[i] = arg;
      continue;
    }
  }
  self.fromIndexesClause = args;

  return self;
}
ValueBuilder.prototype.fromIndexes = valuesFromIndexes;
/**
 * Sets the where clause of a values query, using the helper functions
 * of a {@link valuesBuilder} to specify a structured query.
 * This function must be called on the builtQuery returned
 * by the {@link valuesBuilder#valuesFromIndexes} function
 * or another function specifying a values query clause.
 * @method valuesBuilder.BuiltQuery#where
 * @param {queryBuilder.Query} query - one or more composable queries
 * returned by the values query builder functions.
 * @returns {valuesBuilder.BuiltQuery} a built query
 */
ValueBuilder.prototype.where = function valuesWhere() {
  var self = this;

  var args = mlutil.asArray.apply(null, arguments);
  var argLen = args.length;
  // TODO: if empty, clear the clause

  var parsedQuery = null;
  var fragmentScope = null;
  var queries = null;

  switch(argLen) {
  case 0:
    // TODO: better to skip the clause
    self.whereClause = {query: {queries: [qb.and()]}};
    break;
  default:
    for (var i=0; i < argLen; i++) {
      var arg = args[i];
      if (parsedQuery == null) {
        parsedQuery = arg.parsedQuery;
        if (parsedQuery != null) {
          continue;
        }
      }
      if (fragmentScope == null) {
        fragmentScope = arg['fragment-scope'];
        if (fragmentScope != null) {
          continue;
        }
      }
      if (queries === null) {
        queries = [arg];
      } else {
        queries.push(arg);
      }
    }

    var whereClause = {};
    if (queries !== null) {
      whereClause.query = {queries: queries};
    }
    if (parsedQuery != null) {
      whereClause.parsedQuery = parsedQuery;
    }
    if (fragmentScope != null) {
      whereClause['fragment-scope'] = fragmentScope;
    }
    self.whereClause = whereClause;

    break;
  }

  return self;
};
/**
 * Specifies aggregates to calculate over the tuples (aka rows) projected
 * from the indexes for the documents selected by the where clause.
 * This function must be called on the builtQuery returned
 * by the {@link valuesBuilder#valuesFromIndexes} function
 * or another function specifying a values query clause.
 * @method valuesBuilder.BuiltQuery#aggregates
 * @param {string[]} functions - one or more built-in functions such
 * avg, correlation, count, covariance, covariance-population, max, median, min,
 * stddev, stddev-population, sum, variance, or variance-population or the
 * return values from the {@link valuesBuilder#udf} function specifying
 * a user-defined aggregate function.
 * @returns {valuesBuilder.BuiltQuery} a built query
 */
ValueBuilder.prototype.aggregates = function valuesAggregates() {
  var self = this;

  var args = mlutil.asArray.apply(null, arguments);
  var argLen = args.length;
  if (argLen < 1) {
    throw new Error('aggregates must specify at least one built-in function or UDF');
  }

  var aggregateFunctions = [];
  for (var i=0; i < argLen; i++) {
    var arg = args[i];
    if (typeof arg === 'string' || arg instanceof String) {
      aggregateFunctions.push({apply:arg});
    } else if (arg.udf !== void 0) {
      aggregateFunctions.push(arg);
    } else if (Array.isArray(arg) && arg.length > 1) {
      aggregateFunctions.push({udf:arg[0], apply:arg[1]});
    }
  }

  self.aggregatesClause = {aggregates: aggregateFunctions};

  return self;
};

/**
 * Identifies a UDF (User Defined Function) that calculates
 * a custom aggregate different from a range index.
 * The plugin implementing the aggregate must have been
 * installed in the database server distribution on all hosts
 * where the database has forests.
 * @method valuesBuilder#udf
 * @param {string} pluginName - the name of the plugin library
 * that implements the UDF
 * @param {string} functionName - the name of the function
 * that is the entry point within the library
 * @returns {object} the definition of the UDF for passing
 * to the {@link valuesBuilder#aggregates} function
 */
function udf() {
  if (arguments.length < 1) {
    throw new Error('UDF calls must specify the plugin and function');
  }

  return ({udf:arguments[0], apply:arguments[1]});
}

/**
 * Sets the slice clause of a built query to select the slice
 * of the result set based on the first tuple and the number
 * of tuples (aka rows).
 * This function must be called on the builtQuery returned
 * by the {@link valuesBuilder#valuesFromIndexes} function
 * or another function specifying a values query clause.
 * @method valuesBuilder.BuiltQuery#slice
 * @param {number} start - the one-based position within the
 * result set of the first tuple.
 * @param {number} length - the number of tuples in the slice.
 * @param {transform} [transform] - a transform to apply to the
 * slice on the server as specified by the {@link valuesBuilder#transform}
 * function.
 * @returns {valuesBuilder.BuiltQuery} a built query
 */
ValueBuilder.prototype.slice = function valuesSlice() {
  var self = this;

  var args = mlutil.asArray.apply(null, arguments);

  // TODO: if empty, clear the clause

  self.sliceClause = mlutil.makeSliceClause('values', args);

  return self;
};
/**
 * Sets the withOptions clause of a built query to configure the query;
 * takes a configuration object with the following named parameters.
 * This function must be called on the builtQuery returned
 * by the {@link valuesBuilder#valuesFromIndexes} function
 * or another function specifying a values query clause.
 * @method valuesBuilder.BuiltQuery#withOptions
 * @param {...string} [forestNames] - the names of forests providing documents
 * for the result set
 * @param {...string} [values] - options modifying the default behaviour of the query
 * @returns {valuesBuilder.BuiltQuery} a built query
 */
ValueBuilder.prototype.withOptions = function valuesWithOptions() {
  var self = this;

  // TODO: share with values.js
  var optionKeyMapping = {
      values:      'values-option',
      forestNames: 'forest-names'
  };

  // TODO: reuse key copy logic with query-build withOptions
  var withOptionsClause = {};
  if (0 < arguments.length) {
    var arg = arguments[0];
    var argKeys = Object.keys(arg);
    for (var i=0; i < argKeys.length; i++) {
      var key = argKeys[i];
      if (optionKeyMapping[key] !== undefined) {
        var value = arg[key];
        if (value !== undefined) {
          withOptionsClause[key] = value;
        }
      }
    }
  }
  self.withOptionsClause = withOptionsClause;

  return self;
};

/**
 * Identifies the uri index as the source for a column of values.
 * Each tuple (aka row) projected from a document includes the
 * uri of the document as one of the columns.
 * @method valuesBuilder#uri
 * @returns {valuesBuilder.DatatypedValuesIndex} an identifier for the uri index
 */
function valuesUri() {
  return {uri: null};
}

/**
 * Initializes a new values builder by copying the from indexes clause
 * and any where, aggregates, slice, or withOptions clause defined in
 * the built query.
 * @method valuesBuilder#copyFrom
 * @param {valuesBuilder.BuiltQuery} query - an existing values query
 * with clauses to copy
 * @returns {valuesBuilder.BuiltQuery} a built query
 */
function copyFromValueBuilder(otherValueBuilder) {
  var tb = new ValueBuilder();

  // TODO: share with QueryBuilder
  if (otherValueBuilder != null) {
    var clauseKeys = [
      'fromIndexesClause', 'whereClause',      'aggregatesClause',
      'sliceClause',       'withOptionsClause'
    ];
    var isString = (typeof otherValueBuilder === 'string' || otherValueBuilder instanceof String);
    var other = isString ?
        JSON.parse(otherValueBuilder) : otherValueBuilder;
    for (var i=0; i < clauseKeys.length; i++){
      var key = clauseKeys[i];
      var value = other[key];
      if (value != null) {
        // deepcopy instead of clone to avoid preserving prototype
        tb[key] = isString ? value : deepcopy(value);
      }
    }
  }

  return tb;
}

module.exports = {
  builder:  {
    and:                qb.and,
    andNot:             qb.andNot,
    attribute:          qb.attribute,
    bind:               qb.bind,
    bindDefault:        qb.bindDefault,
    bindEmptyAs:        qb.bindEmptyAs,
    boost:              qb.boost,
    box:                qb.box,
    circle:             qb.circle,
    collection:         qb.collection,
    copyFrom:           copyFromValueBuilder,
    datatype:           qb.datatype,
    directory:          qb.directory,
    document:           qb.document,
    documentFragment:   qb.documentFragment,
    element:            qb.element,
    field:              qb.field,
    fragmentScope:      qb.fragmentScope,
    fromIndexes:        valuesFromIndexes,
    geoAttributePair:   qb.geoAttributePair,
    geoElement:         qb.geoElement,
    geoElementPair:     qb.geoElementPair,
    geoPath:            qb.geoPath,
    geoProperty:        qb.geoProperty,
    geoPropertyPair:    qb.geoPropertyPair,
    geoOptions:         qb.geoOptions,
    geospatial:         qb.geospatial,
    heatmap:            qb.heatmap,
    jsontype:           qb.jsontype,
    latlon:             qb.latlon,
    locksFragment:      qb.locksFragment,
    lsqtQuery:          qb.lsqtQuery,
    near:               qb.near,
    not:                qb.not,
    notIn:              qb.notIn,
    parseBindings:      qb.parseBindings,
    parsedFrom:         qb.parsedFrom,
    parseFunction:      qb.parseFunction,
    pathIndex:          qb.pathIndex,
    period:             qb.period,
    periodCompare:      qb.periodCompare,
    periodRange:        qb.periodRange,
    point:              qb.point,
    polygon:            qb.polygon,
    propertiesFragment: qb.propertiesFragment,
    property:           qb.property,
    qname:              qb.qname,
    or:                 qb.or,
    ordered:            qb.ordered,
    range:              qb.range,
    rangeOptions:       qb.rangeOptions,
    scope:              qb.scope,
    southWestNorthEast: qb.southWestNorthEast,
    temporalOptions:    qb.temporalOptions,
    term:               qb.term,
    termOptions:        qb.termOptions,
    transform:          qb.transform,
    udf:                udf,
    uri:                valuesUri,
    value:              qb.value,
    weight:             qb.weight,
    word:               qb.word
  }
};<|MERGE_RESOLUTION|>--- conflicted
+++ resolved
@@ -68,12 +68,8 @@
  * @borrows queryBuilder#geoPath            as valuesBuilder#geoPath
  * @borrows queryBuilder#geoProperty        as valuesBuilder#geoProperty
  * @borrows queryBuilder#geoPropertyPair    as valuesBuilder#geoPropertyPair
-<<<<<<< HEAD
- * @borrows queryBuilder#geoOption          as valuesBuilder#geoOption
+ * @borrows queryBuilder#geoOptions         as valuesBuilder#geoOptions
  * @borrows queryBuilder#geospatial         as valuesBuilder#geospatial
-=======
- * @borrows queryBuilder#geoOptions         as valuesBuilder#geoOptions
->>>>>>> 08c016b9
  * @borrows queryBuilder#heatmap            as valuesBuilder#heatmap
  * @borrows queryBuilder#latlon             as valuesBuilder#latlon
  * @borrows queryBuilder#locksFragment      as valuesBuilder#locksFragment
