/*
 * Copyright (c) 2021 MarkLogic Corporation
 *
 * Licensed under the Apache License, Version 2.0 (the "License");
 * you may not use this file except in compliance with the License.
 * You may obtain a copy of the License at
 *
 *    http://www.apache.org/licenses/LICENSE-2.0
 *
 * Unless required by applicable law or agreed to in writing, software
 * distributed under the License is distributed on an "AS IS" BASIS,
 * WITHOUT WARRANTIES OR CONDITIONS OF ANY KIND, either express or implied.
 * See the License for the specific language governing permissions and
 * limitations under the License.
 */
'use strict';
var http                 = require('http');
var https                = require('https');

var mlutil               = require('./mlutil.js');
var mllog                = require('./mllog.js');

var documents            = require('./documents.js');
var Graphs               = require('./graphs.js');
var Rows                 = require('./rows.js');
var Values               = require('./values.js');
var ExtLibs              = require('./extlibs.js');
var RESTServerProperties = require('./rest-server-properties.js');
var Transactions         = require('./transactions.js');
var Transforms           = require('./transforms.js');
var ResourcesConfig      = require('./resources-config.js');
var ResourcesExec        = require('./resources-exec.js');
var serverExec           = require('./server-exec.js');

var queryBuilder         = require('./query-builder.js');
var patchBuilder         = require('./patch-builder.js');
var valuesBuilder        = require('./values-builder.js');
var planBuilder          = require('./plan-builder.js');
var ctsQueryBuilder      = require('./ctsquery-builder');
var Operation            = require('./operation.js');
var requester            = require('./requester.js');
let internal             = require('./internal.js');

const proxy              = require("./endpoint-proxy.js");
const dns = require('dns');

/**
 * Provides functions to connect to a MarkLogic database and to build
 * requests for the database.
 * @namespace marklogic
 */

/**
 * Provides functions that maintain patch replacement libraries
 * on the REST server. The client must have been created for a user with the
 * rest-admin role.
 * @namespace config.patch.replace
 */
/**
 * Reads a patch replacement library installed on the server.
 * @method config.patch.replace#read
 * @since  1.0
 * @param {string} moduleName - the filename without a path for the patch replacement library
 * @returns {ResultProvider} an object whose result() function takes
 * a success callback that receives the source code for the library
 */
/**
 * Installs a patch replacement library on the server.
 * @method config.patch.replace#write
 * @since  1.0
 * @param {string} moduleName - the filename without a path for the patch replacement library;
 * the filename must end in an extension registered in the server's mime type mapping table
 * for the mime type of the source code format; at present, the extension should be ".xqy"
 * @param {object[]} [permissions] - the permissions controlling which users can read, update, or
 * execute the patch replacement library
 * @param {string} source - the source code for the patch replacement library; at present,
 * the source code must be XQuery
 */
/**
 * Deletes a patch replacement library from the server.
 * @method config.patch.replace#remove
 * @since  1.0
 * @param {string} moduleName - the filename without a path for the patch replacement library
 */
/**
 * Lists the patch replacement libraries installed on the server.
 * @method config.patch.replace#list
 * @since  1.0
 * @returns {ResultProvider} an object whose result() function takes
 * a success callback that receives the list of replacement libraries
 */

/**
 * Provides functions that maintain custom query binding
 * or facet extensions on the REST server. The client must have been created
 * for a user with the rest-admin role.
 * @namespace config.query.custom
 */
/**
 * Reads a custom query library installed on the server.
 * @method config.query.custom#read
 * @since  1.0
 * @param {string} moduleName - the filename without a path for the custom query library
 * @returns {ResultProvider} an object whose result() function takes
 * a success callback that receives the source code for the library
 */
/**
 * Installs a custom query library on the server.
 * @method config.query.custom#write
 * @since  1.0
 * @param {string} moduleName - the filename without a path for the custom query library;
 * the filename must end in an extension registered in the server's mime type mapping table
 * for the mime type of the source code format; at present, the extension should be ".xqy"
 * @param {object[]} [permissions] - the permissions controlling which users can read, update, or
 * execute the custom query library
 * @param {string} source - the source code for the custom query library; at present,
 * the source code must be XQuery
 */
/**
 * Deletes a custom query library from the server.
 * @method config.query.custom#remove
 * @since  1.0
 * @param {string} moduleName - the filename without a path for the custom query library
 */
/**
 * Lists the custom query libraries installed on the server.
 * @method config.query.custom#list
 * @since  1.0
 * @returns {ResultProvider} an object whose result() function takes
 * a success callback that receives the list of replacement libraries
 */

/**
 * Provides functions that maintain query snippet extensions
 * on the REST server. The client must have been created for a user with the
 * rest-admin role.
 * @namespace config.query.snippet
 */
/**
 * Reads a query snippet library installed on the server.
 * @method config.query.snippet#read
 * @since  1.0
 * @param {string} moduleName - the filename without a path for the query snippet library
 * @returns {ResultProvider} an object whose result() function takes
 * a success callback that receives the source code for the library
 */
/**
 * Installs a query snippet library on the server.
 * @method config.query.snippet#write
 * @since  1.0
 * @param {string} moduleName - the filename without a path for the query snippet library;
 * the filename must end in an extension registered in the server's mime type mapping table
 * for the mime type of the source code format; at present, the extension should be ".xqy"
 * @param {object[]} [permissions] - the permissions controlling which users can read, update, or
 * execute the query snippet library
 * @param {string} source - the source code for the query snippet library; at present,
 * the source code must be XQuery
 */
/**
 * Deletes a query snippet library from the server.
 * @method config.query.snippet#remove
 * @since  1.0
 * @param {string} moduleName - the filename without a path for the query snippet library
 */
/**
 * Lists the custom query libraries installed on the server.
 * @method config.query.snippet#list
 * @since  1.0
 * @returns {ResultProvider} an object whose result() function takes
 * a success callback that receives the list of replacement libraries
 */
function ExtlibsWrapper(extlibs, name, dir) {
  if (!(this instanceof ExtlibsWrapper)) {
    return new ExtlibsWrapper(extlibs, name, dir);
  }
  this.extlibs = extlibs;
  this.name    = name;
  this.dir     = dir;
}
ExtlibsWrapper.prototype.list = function listExtlibsWrapper() {
  return this.extlibs.list.call(this.extlibs, this.dir);
};
ExtlibsWrapper.prototype.read = function readExtlibsWrapper() {
  return this.extlibs.read.apply(
      this.extlibs,
      expandExtlibsWrapper.call(this, 'reading', mlutil.asArray.apply(null, arguments))
      );
};
ExtlibsWrapper.prototype.remove = function removeExtlibsWrapper() {
  return this.extlibs.remove.apply(
      this.extlibs,
      expandExtlibsWrapper.call(this, 'removing', mlutil.asArray.apply(null, arguments))
      );
};
ExtlibsWrapper.prototype.write = function writeExtlibsWrapper() {
  var args = expandExtlibsWrapper.call(this, 'writing', mlutil.asArray.apply(null, arguments));
  var module = args[0];
  var ext = mlutil.extension(module);
  if (ext === null) {
    throw new Error(module+' module for '+this.name+' library must have an extension of .mjs, .sjs, or .xqy');
  }
  switch(ext) {
  case 'sjs':
    args[0] = 'application/javascript';
    break;
  case 'mjs':
    args[0] = 'application/vnd.marklogic-js-module';
    break;
  case 'xqy':
    args[0] = 'application/xquery';
    break;
  default:
    throw new Error(module+' module for '+this.name+' library does not have an .mjs, .sjs, or .xqy extension');
  }
  args.unshift(module);
  return this.extlibs.write.apply(this.extlibs, args);
};
function expandExtlibsWrapper(action, args) {
  /*jshint validthis:true */
  var module = (args.length > 0) ? args[0] : null;
  if (typeof module !== 'string' && !(module instanceof String)) {
    throw new Error('no module name for '+action+' '+this.name+' library');
  }
  args[0] = this.dir + module;
  return args;
}

/**
 * A client object configured to write, read, query, and perform other
 * operations on a database as a user. The client object is
 * created by the {@link marklogic.createDatabaseClient} function.
 * @namespace DatabaseClient
 * @borrows serverExec#eval       as DatabaseClient#eval
 * @borrows serverExec#xqueryEval as DatabaseClient#xqueryEval
 * @borrows serverExec#invoke     as DatabaseClient#invoke
 */

/**
 * Creates a database client to make database requests such as writes, reads,
 * and queries. The constructor takes a configuration object with the following
 * named parameters.
 * @function marklogic.createDatabaseClient
 * @since 1.0
 * @param {string} [host=localhost] - the host with the REST server for the database
 * @param {number} [port=8000] - the port with the REST server for the database
 * @param {string} [database] - the name of the database to access, defaulting
 * to the database for the AppServer on the port
 * @param {string} user - the user with permission to access the database
 * @param {string} password - the password for the user with permission to access
 * the database
 * @param {enum} [authType=digest] - the authentication type of digest|basic|certificate|kerberos|saml|cloud
 * @param {boolean} [ssl=false] - whether the REST server uses SSL; when true,
 * the connection parameters can include the
 * {@link http://nodejs.org/api/https.html#https_https_request_options_callback|supplemental
 * HTTPS options} specifiable for the node.js tls.connect() function.
 * @param {object} [agent] - defaults to a connection pooling agent
 * @param {string|string[]|Buffer|Buffer[]} [ca] - the trusted certificate(s), if
 * required for SSL
 * @param {string|Buffer} [key] - the private key to use for SSL
 * @param {string|Buffer} [cert] - the public x509 certificate to use for SSL
 * @param {Buffer} [pfx] - the public x509 certificate and private key as a single PKCS12 file
 * to use for SSL
 * @param {string} [passphrase] - the passphrase for the PKCS12 file
 * @param {string} [token] - the SAML token to use for authentication with the REST server
 * @returns {DatabaseClient} a client for accessing the database
 * as the user
 */
function MarkLogicClient(connectionParams) {
  if (!(this instanceof MarkLogicClient)) {
    return new MarkLogicClient(connectionParams);
  }

  if (connectionParams == null) {
    throw new Error('no connection parameters');
  }

  initClient(this, connectionParams);

  /**
   * Provides functions that write, read, query, or perform other operations
   * on documents in the database. As a convenience, the same functions are
   * provided on the database client.
   * @name documents
   * @since 1.0
   * @memberof! DatabaseClient#
   * @type {documents}
   */
  this.documents    = documents.create(this);
  /**
   * Provides functions for performing relational operations
   * on indexed values and documents in the database.
   * @name rows
   * @since 2.1.1
   * @memberof! DatabaseClient#
   * @type {rows}
   */
  this.rows    = new Rows(this);
  /**
   * Provides functions that open, commit, or rollback multi-statement
   * transactions.
   * @name transactions
   * @since 1.0
   * @memberof! DatabaseClient#
   * @type {transactions}
   */
  this.transactions = new Transactions(this);

  /**
   * Provides functions that read, write, merge, remove, list, or query
   * with SPARQL on triple graphs.
   * @name graphs
   * @since 1.0
   * @memberof! DatabaseClient#
   * @type {graphs}
   */
  this.graphs = new Graphs(this);
  /**
   * Provides functions that submit get, put, post, or remove requests
   * to resource service extensions.
   * @name resources
   * @since 1.0
   * @memberof! DatabaseClient#
   * @type {resources}
   */
  this.resources = new ResourcesExec(this);
  /**
   * Provides functions that submit values queries to project
   * tuples (rows) of values from documents.
   * @name values
   * @since 1.0
   * @memberof! DatabaseClient#
   * @type {values}
   */
  this.values    = new Values(this);

  var configExtlibs = new ExtLibs(this);

  /**
   * Provides access to namespaces that configure the REST server for the client.
   * The client must have been created for a user with the rest-admin role.
   * @name config
   * @since 1.0
   * @memberof! DatabaseClient#
   * @property {config.extlibs} extlibs - provides functions that
   * maintain the extension libraries on the REST server
   * @property {config.patch.replace} patch.replace - provides functions that
   * maintain patch replacement libraries on the REST server
   * @property {config.query.custom} query.custom - provides functions that
   * maintain custom query binding or facet extensions on the REST server
   * @property {config.query.snippet} query.snippet - provides functions that
   * maintain query snippet extensions on the REST server
   * @property {config.resources} resources - provides functions that
   * maintain resource service extensions on the REST server
   * @property {config.serverprops} serverprops - provides functions that
   * modify the properties of the REST server
   * @property {config.transforms} transforms - provides functions that
   * maintain transform extensions on the REST server
   */
  this.config = {
      extlibs:     configExtlibs,

      patch: {
          replace: new ExtlibsWrapper(configExtlibs, 'patch replace', '/marklogic/patch/apply/')
      },
      query: {
          custom:  new ExtlibsWrapper(configExtlibs, 'custom query',  '/marklogic/query/custom/'),
          snippet: new ExtlibsWrapper(configExtlibs, 'query snippet', '/marklogic/snippet/custom/')
      },

      resources:   new ResourcesConfig(this),

      serverprops: new RESTServerProperties(this),
      transforms:  new Transforms(this)
  };

  this.logger = null;
}

/** @ignore */
MarkLogicClient.prototype.getConnectionParams = function getConnectionParams() {
  if(this.connectionParams === null) {
    throw new Error('Connection has been closed.');
  }
  return this.connectionParams;
};

/**
 * Tests if a connection is successful.
 * @method DatabaseClient#checkConnection
 * @since 2.1
 * @returns an object with a connected property of true or false. In the false case
 *  it contains httpStatusCode and httpStatusMessage properties identifying the failure.
 */
MarkLogicClient.prototype.checkConnection = function checkConnection() {
  const requestOptions = mlutil.newRequestOptions(this.connectionParams, '/v1/ping', '?', 'HEAD');
  var operation = new Operation(
      'test operation', this, requestOptions, 'empty', 'empty'
      );
  operation.statusCodeValidator = function testStatusCodes(statusCode, response){
    if (statusCode >= 300) {
        this.responseStatusMessage = response.statusMessage;
    }
    return null;
   };
  operation.outputTransform = function addOutputTransform() {
    var content = null;
    if(this.responseStatusCode <300) {
       content = {connected: true};
    } else {
       content = {connected: false,
       httpStatusCode:  this.responseStatusCode,
       httpStatusMessage: this.responseStatusMessage
       };
    }
   return content;
  };
  return requester.startRequest(operation);
};

// placate lint
MarkLogicClient.prototype['Eval'.toLowerCase()] = serverExec.serverJavaScriptEval;
MarkLogicClient.prototype.xqueryEval            = serverExec.serverXQueryEval;
MarkLogicClient.prototype.invoke                = serverExec.serverInvoke;

/**
 * Creates one or more JSON documents for a collection; takes a collection name string and
 * the content for one or more JSON documents (or an array of content). The
 * server assigns uri identifiers to the documents created with the content.
 * The {@link documents#write} function is less simple but more complete,
 * accepting a uri identifier and metadata (such as multiple collections)
 * and optionally transforming each document on the server.
 * @method DatabaseClient#createCollection
 * @since 1.0
 * @param {string}  collection - the name of the collection for the documents
 * @param {object|object[]} content - the objects with the content for the
 * documents
 * @returns {ResultProvider} an object whose result() function takes
 * a success callback receiving an array of uri strings for the created documents.
 */
MarkLogicClient.prototype.createCollection = function createCollection() {
  var argLen = arguments.length;
  if (argLen < 2) {
    throw new Error('must specify both a collection and content objects for document create');
  }

  var collection = arguments[0];
  if (typeof collection !== 'string' && !(collection instanceof String)) {
    throw new Error('must specify at least one collection for document create');
  }

  var contentArray = arguments[1];
  var i = 0;
  if (!Array.isArray(contentArray)) {
    i = 1;
    contentArray = arguments;
  }

  var documentList = [];
  for (; i < contentArray.length; i++) {
    documentList.push({
      collections: collection,
      contentType: 'application/json',
      directory:   '/',
      extension:   '.json',
      content:     contentArray[i]
    });
  }

  return documents.writeImpl.call(this.documents, true, documentList);
};
/**
 * Probes whether a document exists; takes a uri string identifying the document.
 * The {@link documents#probe} function is less simple but more complete,
 * returning an object with additional information.
 * @method DatabaseClient#probe
 * @since 1.0
 * @param {string}  uri - the uri for the database document
 * @returns {ResultProvider} an object whose result() function takes
 * a success callback that receives a boolean.
 */
MarkLogicClient.prototype.probe = function probeClient() {
  return documents.probeImpl.call(this.documents, true, mlutil.asArray.apply(null, arguments));
};
/**
 * Executes a query to retrieve the content of documents in a collection,
 * optionally adding a query built by a {@link queryBuilder} to retrieve
 * a subset of the collection documents.
 * The {@link documents#query} function is less simple but more complete,
 * potentially transforming documents on the server and returning
 * an envelope object for each document with the uri and metadata
 * as well as the content.
 * an object for each document with additional information.
 * @method DatabaseClient#queryCollection
 * @since 1.0
 * @param {string}  collection - the name of the document collection
 * @param {object}  [query] - a query built by a {@link queryBuilder}
 * @returns {ResultProvider} an object whose result() function takes
 * a success callback that receives an array with the content of the
 * documents.
 */
MarkLogicClient.prototype.queryCollection = function queryClient(collection, builtQuery) {
  if (typeof collection !== 'string' && !(collection instanceof String)) {
    throw new Error('must specify at least one collection for quick document queries');
  }

  if (builtQuery == null) {
    builtQuery = queryBuilder.builder.where();
  }

  return documents.queryImpl.call(this.documents, collection, true, builtQuery);
};
/**
 * Reads one or more documents; takes one or more uri strings or
 * an array of uri strings. The {@link documents#read} function
 * is less simple but more complete, potentially transforming
 * documents on the server and returning an envelope object for
 * each document with the uri and metadata as well as the content.
 * @method DatabaseClient#read
 * @since 1.0
 * @param {string|string[]}  uris - the uri string or an array of uri strings
 * for the database documents
 * @returns {ResultProvider} an object whose result() function takes
 * a success callback that receives an array with the content of the documents.
 */
MarkLogicClient.prototype.read = function readClient() {
  return documents.readImpl.call(this.documents, true, mlutil.asArray.apply(null, arguments));
};
/**
 * Removes one or more database documents; takes one or more uri strings
 * identifying the document.
 * The {@link documents#remove} function is less simple but more complete.
 * @method DatabaseClient#remove
 * @since 1.0
 * @param {string|string[]}  uris - the uri string or an array of uri strings
 * identifying the database documents
 * @returns {ResultProvider} an object whose result() function takes
 * a success callback that receives an array of the uris identifying
 * the removed documents.
 */
MarkLogicClient.prototype.remove = function removeClient() {
  return documents.removeImpl.call(
      this.documents,
      true,
      mlutil.asArray.apply(null, arguments)
      );
};
/**
 * Removes all documents in a collection; takes the uri string identifying
 * the collection.
 * The {@link documents#removeAll} function is less simple but more complete,
 * supporting deleting a directory or all documents in the database.
 * @method DatabaseClient#removeCollection
 * @since 1.0
 * @param {string}  collection - the collection whose documents should be
 * deleted
 * @returns {ResultProvider} an object with a result() function takes
 * a success callback that receives the uri string identifying the removed
 * collection.
 */
MarkLogicClient.prototype.removeCollection = function removeCollectionClient(collection) {
  if (typeof collection !== 'string' && !(collection instanceof String)) {
    throw new Error('must specify at least one collection for quick document remove');
  }

  return documents.removeCollectionImpl.call(this.documents, true, {collection: collection});
};
/**
 * Inserts or updates one or more documents for a collection; takes a collection name
 * string and an object that maps document uris to document content.
 * The {@link documents#write} function is less simple but more complete,
 * accepting a uri identifier and metadata (such as multiple collections)
 * and optionally transforming each document on the server.
 * @method DatabaseClient#writeCollection
 * @since 1.0
 * @param {string}  collection - the name of the collection for the documents
 * @param {object} documents - an object in which every key is the uri string
 * for a document and every value is the content for the document
 * @returns {ResultProvider} an object whose result() function takes
 * a success callback receiving an array of uri strings for the written documents.
 */
MarkLogicClient.prototype.writeCollection = function writeClient() {
  var argLen = arguments.length;
  if (argLen < 2) {
    throw new Error('must specify both a collection and mapping object for quick document write');
  }

  var collection = arguments[0];
  if (typeof collection !== 'string' && !(collection instanceof String)) {
    throw new Error('must specify at least one collection for quick document write');
  }

  var map  = arguments[1];
  var uris = Object.keys(map);
  if (uris.length === 0) {
    throw new Error('must map at least one document uri to content for quick document write');
  }

  var documentList = [];
  var uri = null;
  var i = 0;
  for (; i < uris.length; i++) {
    uri = uris[i];
    documentList.push({
      uri:         uri,
      collections: collection,
      content:     map[uri]
    });
  }

  return documents.writeImpl.call(this.documents, true, documentList);
};

MarkLogicClient.prototype.release = function releaseMarkLogicClient() {
  releaseClient(this);
};

/**
 * Supplies a logger to use for database interactions or, instead, takes
 * a logging level from the debug|info|warn|error|silent enumeration (where silent
 * is the initial setting) for the default console logger.
 * @method DatabaseClient#setLogger
 * @since 1.0
 * @param {object}  logger - an object providing debug(), info(), warn(), and error()
 * logging methods such as a logger provided by the
 * {@link https://github.com/trentm/node-bunyan|Bunyan} or
 * {@link https://github.com/flatiron/winston|Winston} logging libraries.
 * @param {boolean}  [isErrorFirst] - whether an error should be logged as the first parameter;
 * must be provided as true for Bunyan (but not for Winston); defaults to false
 */
MarkLogicClient.prototype.setLogger = function setClientLogger() {
  var argLen = arguments.length;
  if (argLen < 1) {
    throw new Error('must provide a logger as the first argument');
  }

  var arg = arguments[0];
  if (typeof arg === 'string' || arg instanceof String) {
    var logger = (argLen === 1) ? this.getLogger() : null;
    if (logger instanceof mllog.ConsoleLogger) {
      logger.setLevel(arg);
    } else {
      throw new Error('first argument is not a logger');
    }
  } else {
    this.logger = new mllog.DelegatingLogger(arg);
    if (argLen > 1 && (typeof arguments[1] === 'boolean')) {
      this.logger.isErrorFirst = arguments[1];
    }
  }
};

/** @ignore */
MarkLogicClient.prototype.getLogger = function getClientLogger() {
  var logger = this.logger;

  if (logger == null) {
    logger = new mllog.ConsoleLogger();
    this.logger = logger;
  }

  return logger;
};

/**
 * An object representing a timestamp on the server.
 * @typedef {object} DatabaseClient.Timestamp
 * @since 2.1.1
 */

/**
 * Creates a timestamp object.
 * @method DatabaseClient#createTimestamp
 * @since 2.1.1
 * @param {string}  [value] - a timestamp value as a string.
 * @returns {Timestamp} - a Timestamp object.
 */
MarkLogicClient.prototype.createTimestamp = function databaseCreateTimestamp(value) {
  let ts = new mlutil.Timestamp(value ? value : null);
  return ts;
};

/**
 * Supplies a new authentication token to be used in subsequent requests
 * instead of the current authentication token.
 *
 * Note: the token must be a SAML authentication token.
 * @method DatabaseClient#setAuthToken
 * @param {string}  token - an authentication token
 * @since 2.2.0
 */
MarkLogicClient.prototype.setAuthToken = function setAuthToken() {
  const argLen = arguments.length;
  if (argLen < 1) {
    throw new Error('must provide a token as the first argument');
  }
  const arg = arguments[0];

  const connectionParams = this.connectionParams;

  const authType = connectionParams.authType.toUpperCase();
  if (authType !== 'SAML') {
    throw new Error('assigning new token only supported for SAML client');
  }

  if (typeof arg !== 'string' && !(arg instanceof String)) {
    throw new Error('token assigned to SAML client must be string');
  }

  connectionParams.auth = 'SAML token='+arg;
};

/** @ignore */
MarkLogicClient.prototype.createProxy = function createProxy(serviceDeclaration) {
  return proxy.init(this, serviceDeclaration);
};

MarkLogicClient.prototype.serviceCaller = function serviceCaller(serviceDeclaration, endpointDeclarations) {
  return proxy.initService(this, serviceDeclaration, endpointDeclarations);
};

MarkLogicClient.prototype.endpointCaller =function endpointCaller(endpointDeclaration) {
  return proxy.initEndpoint(this, endpointDeclaration);
};

function initClient(client, inputParams) {
  var connectionParams = {};
  var isSSL = (inputParams.ssl == null) ? false : inputParams.ssl;
  if(inputParams.authType && inputParams.authType.toString().toLowerCase() === 'cloud' && !isSSL){
    isSSL = true;
  }
  var keys = ['host', 'port', 'database', 'user', 'password', 'authType', 'token', 'basePath','apiKey','accessTokenDuration'];
  if(isSSL) {
    keys.push('ca', 'cert', 'ciphers', 'clientCertEngine', 'crl', 'dhparam', 'ecdhCurve', 'honorCipherOrder', 'key', 'passphrase',
        'pfx', 'rejectUnauthorized', 'secureOptions', 'secureProtocol', 'servername', 'sessionIdContext', 'highWaterMark');
  }
  for (var i=0; i < keys.length; i++) {
    var key = keys[i];
    var value = inputParams[key];
    if (value != null) {
      connectionParams[key] = value;
    } else if (key === 'host') {
      connectionParams.host = 'localhost';
    } else if (key === 'port') {
      connectionParams.port = 8000;
    } else if (key === 'authType') {
      connectionParams.authType = 'DIGEST';
    }
  }
  connectionParams.lookup = prefLookup;

  const authType = connectionParams.authType.toUpperCase();
  if ((authType === 'DIGEST' || authType === 'BASIC') &&
       ((connectionParams.user == null) || (connectionParams.password == null))) {
    throw new Error('cannot create client without user or password for '+
      connectionParams.host+' host and '+
      connectionParams.port+' port' + ' with authType '+authType
      );
  }

  client.connectionParams = connectionParams;

  if (authType === 'SAML') {
    const token = connectionParams.token;
    if (typeof token !== 'string' && !(token instanceof String)) {
      throw new Error('cannot create SAML client without valid token string for '+
          connectionParams.host+' host and '+
          connectionParams.port+' port'
      );
    }
    connectionParams.auth = 'SAML token='+token;
  } else if(authType === 'CLOUD') {
    if(!connectionParams.apiKey) {
      throw new Error('apiKey needed for MarkLogic cloud authentication.');
    }
    connectionParams.port = 443;
  } else if (authType !== 'DIGEST' &&
      authType !== 'CERTIFICATE') {
    connectionParams.auth =
      connectionParams.user+':'+connectionParams.password;
  }

  var noAgent = (inputParams.agent == null);
  var agentOptions = noAgent ? {
    keepAlive: true
  } : null;
  if (isSSL) {
    client.request = https.request;
    if (noAgent) {
      mlutil.copyProperties(inputParams, agentOptions, [
        'keepAliveMsecs', 'maxCachedSessions', 'maxFreeSockets', 'maxSockets', 'maxTotalSockets', 'scheduling', 'timeout'
      ]);
      connectionParams.agent = new https.Agent(agentOptions);
    } else {
      connectionParams.agent = inputParams.agent;
    }
  } else {
    client.request = http.request;
    if (noAgent) {
      mlutil.copyProperties(inputParams, agentOptions, [
        'keepAliveMsecs', 'maxFreeSockets', 'maxSockets', 'maxTotalSockets', 'scheduling', 'timeout'
      ]);
      connectionParams.agent = new http.Agent(agentOptions);
    } else {
      connectionParams.agent = inputParams.agent;
    }
  }
<<<<<<< HEAD
  client.internal = new internal.InternalClass(client);
=======
  client.internal = internal.intialize(client);
>>>>>>> 69695120
}
function releaseClient(client) {
  var agent = client.connectionParams.agent;
  if (agent == null){
    return;
  }
  agent.destroy();
  client.connectionParams = null;
}

function setSliceMode(mode) {
  if (mode !== 'array' && mode !== 'legacy') {
    throw new Error('can only set slice mode to "array" or "legacy", not'+mode);
  }

  mlutil.setSliceMode(mode);
}

function prefLookup(hostname, options, callback) {
  let isMultipleLookup = false;
  if (options instanceof Function) {
    callback = options;
  } else if (options instanceof Object && options.all === true) {
    isMultipleLookup = true;
  }
  // pass the preferred addresses or address to the callback
  const prefCallback = isMultipleLookup ? callback : (err, addresses) => {
    if (err) {
      callback.call(null, err);
    } else {
      let addressdef = null;
      // look for an ipv4 address
      for (let i=0; i < addresses.length; i++) {
        const candidate = addresses[i];
        if (candidate.family === 4) {
          addressdef = candidate;
          break;
        }
      }
      // fallback to first ipv6 address
      if (addressdef === null) {
        addressdef = addresses[0];
      }
      callback.call(null, null, addressdef.address, addressdef.family);
    }
  };
  dns.lookup(hostname, {all:true, verbatim:false}, prefCallback);
}

module.exports = {
    createDatabaseClient: MarkLogicClient,
    /**
     * A factory for creating a document query builder.
     * @function marklogic.queryBuilder
     * @since 1.0
     * @returns {queryBuilder} a helper for defining a document query
     */
    queryBuilder:  queryBuilder.builder,

    /**
     * A factory for creating a cts query builder.
     * @function marklogic.ctsQueryBuilder
     * @since 2.7.0
     * @returns {ctsQueryBuilder} a helper for defining a cts query
     */
    ctsQueryBuilder: ctsQueryBuilder.builder,
    /**
     * A factory for creating a document patch builder
     * @function marklogic.patchBuilder
     * @since 1.0
     * @returns {patchBuilder} a helper for defining a document patch
     */
    patchBuilder:  patchBuilder,
    /**
     * A factory for creating a values builder
     * @function marklogic.valuesBuilder
     * @since 1.0
     * @returns {valuesBuilder} a helper for defining a query
     * to project tuples (rows) of values from documents
     */
    valuesBuilder: valuesBuilder.builder,
    /**
     * A factory for creating a rows plan builder.
     * @function marklogic.planBuilder
     * @since 2.4
     * @returns {planBuilder} a helper for defining a rows query
     */
    planBuilder:  planBuilder.builder,

    /**
     * Configures the slice mode of the query builder and values builder
     * to conform to Array.prototype.slice(begin, end) where begin is
     * zero-based or legacy slice(pageStart, pageLength) where pageStart
     * is one-based. The default is array slice mode. Legacy slice mode
     * is deprecated and will be removed in the next major release.
     * @function marklogic.setSliceMode
     * @since 1.0
     * @param {string} mode - "array" or "legacy"
     */
    setSliceMode:  setSliceMode,

    /**
     * Releases the client and destroys the agent.
     * @function marklogic.releaseClient
     * @since 3.0.0
     * @param MarkLogicClient
     */
    releaseClient: releaseClient
};<|MERGE_RESOLUTION|>--- conflicted
+++ resolved
@@ -804,11 +804,7 @@
       connectionParams.agent = inputParams.agent;
     }
   }
-<<<<<<< HEAD
   client.internal = new internal.InternalClass(client);
-=======
-  client.internal = internal.intialize(client);
->>>>>>> 69695120
 }
 function releaseClient(client) {
   var agent = client.connectionParams.agent;
