--- conflicted
+++ resolved
@@ -52,22 +52,6 @@
             }, done);
     });
 
-    it('should run SPARQL ASK query', function (done) {
-        this.timeout(10000);
-        var myQuery = "PREFIX foaf: <http://xmlns.com/foaf/0.1/>" +
-            "PREFIX ppl:  <http://people.org/>" +
-            "ASK WHERE   { ?s foaf:knows ppl:person3 }";
-        db.graphs.sparql({
-           defaultGraphs: 'http://marklogic.com/semantics#default-graph',
-            contentType: 'application/json',
-            query: myQuery
-        }).
-            result(function (response) {
-                console.log(JSON.stringify(response));
-                response.boolean.should.equal(true);
-                done();
-            });
-    });
 
     it('should run SPARQL select query ', function (done) {
         this.timeout(10000);
@@ -149,9 +133,6 @@
     });
 
 
-<<<<<<< HEAD
-
-=======
 //TODO: Update after issue  #215 is fixed
 
     it('should run SPARQL ASK query', function (done) {
@@ -170,7 +151,6 @@
                 done();
             });
     });
->>>>>>> 16e5e40e
 
     it('should run SPARQL ASK query return false', function (done) {
         this.timeout(10000);
@@ -322,7 +302,7 @@
      });
      });
 
-
+     */
     it('should delete the graph', function (done) {
         this.timeout(10000);
         db.graphs.remove().
@@ -331,7 +311,7 @@
                 done();
             }, done);
     });
-     */
+
 
     it('should write the graph', function (done) {
         this.timeout(10000);
