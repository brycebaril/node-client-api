--- conflicted
+++ resolved
@@ -1,7 +1,4 @@
-<<<<<<< HEAD
-=======
 doc
->>>>>>> 0f47028b
 node_modules
 tmp
 .project
