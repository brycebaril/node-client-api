doc
node_modules
tmp
.project
<<<<<<< HEAD
.settings
=======
.settings
>>>>>>> 41f3f64a
<|MERGE_RESOLUTION|>--- conflicted
+++ resolved
@@ -2,8 +2,4 @@
 node_modules
 tmp
 .project
-<<<<<<< HEAD
-.settings
-=======
-.settings
->>>>>>> 41f3f64a
+.settings