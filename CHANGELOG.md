# CHANGELOG

<<<<<<< HEAD
## 3.2.0
#### New Functionality

- Can now set expiration duration for MarkLogic Cloud access-token.

#### Improvements and Bug Fixes

- Fix for security vulnerabilities - 
    https://github.com/advisories/GHSA-4q6p-r6v2-jvc5, 
    https://github.com/advisories/GHSA-c2qf-rxjj-qqgw and
    https://github.com/advisories/GHSA-7fh5-64p2-3v2j


=======
>>>>>>> 69695120
## 3.1.0
#### New Functionality

- Can now perform update operations in Optic.
- Can now submit GraphQL queries.
- Auto-refresh expired token when using MarkLogic Cloud authentication.

#### Improvements and Bug Fixes

- Fix for security vulnerabilities.


## 3.0.0
#### New Functionality

- [#614](https://github.com/marklogic/node-client-api/issues/614) - Exporting Rows - queryAll api.
- [#644](https://github.com/marklogic/node-client-api/issues/644) - Reprocessing documents - transformAll and queryToTransformAll apis.
- [#665](https://github.com/marklogic/node-client-api/issues/665) - Deleting Documents  - removeAllUris and queryToRemoveAll api.
- Connect to MarkLogic Cloud using apiKey.

#### Improvements and Bug Fixes

- Fix for Dicer and other security vulnerabilities.
- [#540](https://github.com/marklogic/node-client-api/issues/540) - Expose total on all responses to documents.query.
- [#592](https://github.com/marklogic/node-client-api/issues/592) - Expose op:sample-by in Node Client API.
- [#694](https://github.com/marklogic/node-client-api/issues/694) - MarkLogic module v 2.9.1 for Node.js at Windows OS does not work.


## 2.9.1

#### Improvements and Bug Fixes

- Fix for security vulnerabilities (except Dicer)

## 2.9.0
#### New Functionality

- [#620](https://github.com/marklogic/node-client-api/issues/620) - Exporting Documents - readAll and queryToReadAll apis.
- [#622](https://github.com/marklogic/node-client-api/issues/622) - Collecting Document URIs - queryAll api.
- [#629](https://github.com/marklogic/node-client-api/issues/629) - Add a category option for reading only the contents of document(s).

#### Improvements and Bug Fixes

- [#599](https://github.com/marklogic/node-client-api/issues/599) - Optic fromSPARQL method support options parameter - Server release 10.0-8 or above required.
- [#638](https://github.com/marklogic/node-client-api/issues/638) - (Documentation Fix) - Parameters "start" and "length" for graphs.sparql are renamed to "begin" and "end".
- [#647](https://github.com/marklogic/node-client-api/issues/647) - QueryToReadAll on a Query with no results produces no response.


## 2.8.0
#### New Functionality

- [#621](https://github.com/marklogic/node-client-api/issues/621) - Data Movement in Node.js API - Ingesting Documents using writeAll api.

#### Improvements and Bug Fixes
- [#270](https://github.com/marklogic/node-client-api/issues/270) - Calling methods on resources with arg list throws error
- [#601](https://github.com/marklogic/node-client-api/issues/601) - Regenerate Optic expression functions


## 2.7.0
#### New Functionality

- [#543](https://github.com/marklogic/node-client-api/issues/543) - Node-client-api now prefers ipv4 over ipv6
- [#562](https://github.com/marklogic/node-client-api/issues/562) - CtsQueryBuilder is available
- [#567](https://github.com/marklogic/node-client-api/issues/567) - Dynamic interface to Data Service endpoints
- [#569](https://github.com/marklogic/node-client-api/issues/569) - Optic enhancements in 10.0-7 - Server release 10.0-7 or above required

#### Improvements and Bug Fixes
- [#485](https://github.com/marklogic/node-client-api/issues/485) - Throw error when complexValues is set with a chunked stream
- [#559](https://github.com/marklogic/node-client-api/issues/559) - Throw error on requests with a released client
- [#565](https://github.com/marklogic/node-client-api/issues/565 ) - Node-client-api now uses Node - 14
- [#568](https://github.com/marklogic/node-client-api/issues/568) - RejectUnauthorized option ignored in webpacked typescript (impacts mlxprs extension in latest VSCode on Mac)
- [#570](https://github.com/marklogic/node-client-api/issues/570) - (Documentation Fix) - Changed “testConnection” on DatabaseClient to “checkConnection”<|MERGE_RESOLUTION|>--- conflicted
+++ resolved
@@ -1,6 +1,6 @@
 # CHANGELOG
 
-<<<<<<< HEAD
+
 ## 3.2.0
 #### New Functionality
 
@@ -14,8 +14,7 @@
     https://github.com/advisories/GHSA-7fh5-64p2-3v2j
 
 
-=======
->>>>>>> 69695120
+
 ## 3.1.0
 #### New Functionality
 
